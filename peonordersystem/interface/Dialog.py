--- conflicted
+++ resolved
@@ -36,16 +36,10 @@
 
 import time
 
-<<<<<<< HEAD
-import math
-
-from peonordersystem import CheckOperations
-=======
 
 STANDARD_TEXT = 100
 STANDARD_TEXT_BOLD = 700
 
->>>>>>> a17a7b09
 
 class Dialog(object):
     """Abstract Base Class. Provides the base functionality
@@ -785,14 +779,6 @@
         @return: expected int that represents t
         he Gtk.ResponseTypeof the dialog.
         """
-<<<<<<< HEAD
-        super(ConfirmationDialog, self).cancel_button_clicked()
-    
-    def _get_items_selected(self, *args):
-        selection = self.tree_view.get_selection()
-        return selection.get_selected_rows()
-    
-=======
         return super(ConfirmationDialog, self).cancel_button_clicked()
 
     def get_selected(self):
@@ -834,7 +820,6 @@
         return None
 
 
->>>>>>> a17a7b09
 class OrderConfirmationDialog(ConfirmationDialog):
     """OrderConfirmationDialog displays a dialog window
     prompting the user to either confirm the other and
